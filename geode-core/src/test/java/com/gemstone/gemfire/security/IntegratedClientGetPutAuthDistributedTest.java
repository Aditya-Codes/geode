/*
 * Licensed to the Apache Software Foundation (ASF) under one or more
 * contributor license agreements.  See the NOTICE file distributed with
 * this work for additional information regarding copyright ownership.
 * The ASF licenses this file to You under the Apache License, Version 2.0
 * (the "License"); you may not use this file except in compliance with
 * the License.  You may obtain a copy of the License at
 *
 *      http://www.apache.org/licenses/LICENSE-2.0
 *
 * Unless required by applicable law or agreed to in writing, software
 * distributed under the License is distributed on an "AS IS" BASIS,
 * WITHOUT WARRANTIES OR CONDITIONS OF ANY KIND, either express or implied.
 * See the License for the specific language governing permissions and
 * limitations under the License.
 */
package com.gemstone.gemfire.security;

import static org.junit.Assert.*;

import java.util.ArrayList;
import java.util.HashMap;
import java.util.List;
import java.util.Map;
import java.util.Set;

import org.junit.Test;
import org.junit.experimental.categories.Category;

import com.gemstone.gemfire.cache.Region;
import com.gemstone.gemfire.cache.client.ClientCache;
import com.gemstone.gemfire.test.dunit.AsyncInvocation;
import com.gemstone.gemfire.test.junit.categories.DistributedTest;
import com.gemstone.gemfire.test.junit.categories.SecurityTest;

<<<<<<< HEAD
@Category(DistributedTest.class)
=======
@Category({ DistributedTest.class, SecurityTest.class })
>>>>>>> 2557979b
public class IntegratedClientGetPutAuthDistributedTest extends AbstractIntegratedClientAuthDistributedTest {

  @Test
  public void testGetPutAuthorization() throws InterruptedException {
    Map<String, String> allValues = new HashMap<String, String>();
    allValues.put("key1", "value1");
    allValues.put("key2", "value2");

    List<String> keys = new ArrayList<>();
    keys.add("key1");
    keys.add("key2");

    // client1 connects to server as a user not authorized to do any operations
<<<<<<< HEAD
    AsyncInvocation ai1 =  client1.invokeAsync(()->{
      ClientCache cache = createClientCache("stranger", "1234567", serverPort);
      Region region = cache.getRegion(REGION_NAME);
=======
    AsyncInvocation ai1 = client1.invokeAsync(() -> {
      ClientCache cache = new ClientCacheFactory(createClientProperties("stranger", "1234567")).setPoolSubscriptionEnabled(true)
                                                                                               .addPoolServer("localhost", serverPort)
                                                                                               .create();

      Region region = cache.createClientRegionFactory(ClientRegionShortcut.PROXY).create(REGION_NAME);
>>>>>>> 2557979b

      assertNotAuthorized(() -> region.put("key3", "value3"), "DATA:WRITE:AuthRegion:key3");
      assertNotAuthorized(() -> region.get("key3"), "DATA:READ:AuthRegion:key3");

      //putall
      assertNotAuthorized(() -> region.putAll(allValues), "DATA:WRITE:AuthRegion");

      // not authorized for either keys, get no record back
      Map keyValues = region.getAll(keys);
      assertEquals(0, keyValues.size());

      assertNotAuthorized(() -> region.keySetOnServer(), "DATA:READ:AuthRegion");
    });


    // client2 connects to user as a user authorized to use AuthRegion region
<<<<<<< HEAD
    AsyncInvocation ai2 =  client2.invokeAsync(()->{
      ClientCache cache = createClientCache("authRegionUser", "1234567", serverPort);
      Region region = cache.getRegion(REGION_NAME);
=======
    AsyncInvocation ai2 = client2.invokeAsync(() -> {
      ClientCache cache = new ClientCacheFactory(createClientProperties("authRegionUser", "1234567")).setPoolSubscriptionEnabled(true)
                                                                                                     .addPoolServer("localhost", serverPort)
                                                                                                     .create();

      Region region = cache.createClientRegionFactory(ClientRegionShortcut.PROXY).create(REGION_NAME);
>>>>>>> 2557979b

      region.put("key3", "value3");
      assertEquals("value3", region.get("key3"));

      // put all
      region.putAll(allValues);

      // get all
      Map keyValues = region.getAll(keys);
      assertEquals(2, keyValues.size());

      // keyset
      Set keySet = region.keySetOnServer();
      assertEquals(5, keySet.size());
    });

    // client3 connects to user as a user authorized to use key1 in AuthRegion region
<<<<<<< HEAD
    AsyncInvocation ai3 =  client3.invokeAsync(()->{
      ClientCache cache = createClientCache("key1User", "1234567", serverPort);
      Region region = cache.getRegion(REGION_NAME);
=======
    AsyncInvocation ai3 = client3.invokeAsync(() -> {
      ClientCache cache = new ClientCacheFactory(createClientProperties("key1User", "1234567")).setPoolSubscriptionEnabled(true)
                                                                                               .addPoolServer("localhost", serverPort)
                                                                                               .create();

      Region region = cache.createClientRegionFactory(ClientRegionShortcut.PROXY).create(REGION_NAME);
>>>>>>> 2557979b

      assertNotAuthorized(() -> region.put("key2", "value1"), "DATA:WRITE:AuthRegion:key2");
      assertNotAuthorized(() -> region.get("key2"), "DATA:READ:AuthRegion:key2");

      assertNotAuthorized(() -> region.putAll(allValues), "DATA:WRITE:AuthRegion");

      // only authorized for one recrod
      Map keyValues = region.getAll(keys);
      assertEquals(1, keyValues.size());

      // keyset
      assertNotAuthorized(() -> region.keySetOnServer(), "DATA:READ:AuthRegion");
    });

    ai1.join();
    ai2.join();
    ai3.join();

    ai1.checkException();
    ai2.checkException();
    ai3.checkException();
  }

}<|MERGE_RESOLUTION|>--- conflicted
+++ resolved
@@ -33,11 +33,7 @@
 import com.gemstone.gemfire.test.junit.categories.DistributedTest;
 import com.gemstone.gemfire.test.junit.categories.SecurityTest;
 
-<<<<<<< HEAD
-@Category(DistributedTest.class)
-=======
 @Category({ DistributedTest.class, SecurityTest.class })
->>>>>>> 2557979b
 public class IntegratedClientGetPutAuthDistributedTest extends AbstractIntegratedClientAuthDistributedTest {
 
   @Test
@@ -51,18 +47,9 @@
     keys.add("key2");
 
     // client1 connects to server as a user not authorized to do any operations
-<<<<<<< HEAD
     AsyncInvocation ai1 =  client1.invokeAsync(()->{
       ClientCache cache = createClientCache("stranger", "1234567", serverPort);
       Region region = cache.getRegion(REGION_NAME);
-=======
-    AsyncInvocation ai1 = client1.invokeAsync(() -> {
-      ClientCache cache = new ClientCacheFactory(createClientProperties("stranger", "1234567")).setPoolSubscriptionEnabled(true)
-                                                                                               .addPoolServer("localhost", serverPort)
-                                                                                               .create();
-
-      Region region = cache.createClientRegionFactory(ClientRegionShortcut.PROXY).create(REGION_NAME);
->>>>>>> 2557979b
 
       assertNotAuthorized(() -> region.put("key3", "value3"), "DATA:WRITE:AuthRegion:key3");
       assertNotAuthorized(() -> region.get("key3"), "DATA:READ:AuthRegion:key3");
@@ -79,18 +66,9 @@
 
 
     // client2 connects to user as a user authorized to use AuthRegion region
-<<<<<<< HEAD
     AsyncInvocation ai2 =  client2.invokeAsync(()->{
       ClientCache cache = createClientCache("authRegionUser", "1234567", serverPort);
       Region region = cache.getRegion(REGION_NAME);
-=======
-    AsyncInvocation ai2 = client2.invokeAsync(() -> {
-      ClientCache cache = new ClientCacheFactory(createClientProperties("authRegionUser", "1234567")).setPoolSubscriptionEnabled(true)
-                                                                                                     .addPoolServer("localhost", serverPort)
-                                                                                                     .create();
-
-      Region region = cache.createClientRegionFactory(ClientRegionShortcut.PROXY).create(REGION_NAME);
->>>>>>> 2557979b
 
       region.put("key3", "value3");
       assertEquals("value3", region.get("key3"));
@@ -108,18 +86,9 @@
     });
 
     // client3 connects to user as a user authorized to use key1 in AuthRegion region
-<<<<<<< HEAD
     AsyncInvocation ai3 =  client3.invokeAsync(()->{
       ClientCache cache = createClientCache("key1User", "1234567", serverPort);
       Region region = cache.getRegion(REGION_NAME);
-=======
-    AsyncInvocation ai3 = client3.invokeAsync(() -> {
-      ClientCache cache = new ClientCacheFactory(createClientProperties("key1User", "1234567")).setPoolSubscriptionEnabled(true)
-                                                                                               .addPoolServer("localhost", serverPort)
-                                                                                               .create();
-
-      Region region = cache.createClientRegionFactory(ClientRegionShortcut.PROXY).create(REGION_NAME);
->>>>>>> 2557979b
 
       assertNotAuthorized(() -> region.put("key2", "value1"), "DATA:WRITE:AuthRegion:key2");
       assertNotAuthorized(() -> region.get("key2"), "DATA:READ:AuthRegion:key2");
